--- conflicted
+++ resolved
@@ -1012,19 +1012,11 @@
             else:
                 ret['err'] = []
             if ret['err'] and logerr:
-<<<<<<< HEAD
-                self.logger.error("<" + get_method_name(self) + '>cmd:' +
-                                  ' '.join(cmd) + ' err: ' + str(ret['err']))
-            else:
-                self.logger.debug("<" + get_method_name(self) + '>cmd:' +
-                                  ' '.join(cmd) + ' err: ' + str(ret['err']))
-=======
                 self.logger.error("<" + get_method_name(self) + '>err: ' +
                                   str(ret['err']))
             else:
                 self.logger.debug("<" + get_method_name(self) + '>err: ' +
                                   str(ret['err']))
->>>>>>> 3f83b9f3
             self.logger.debug('rc: ' + str(ret['rc']))
 
         return ret
