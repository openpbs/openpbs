--- conflicted
+++ resolved
@@ -3764,11 +3764,7 @@
                             self.du.rm(self.hostname, fn)
                     raise eval(str(ret['err'][0]))
             self.logger.debug("<" + get_method_name(self) + '>err: ' +
-<<<<<<< HEAD
-                str(ret['err']))
-=======
                               str(ret['err']))
->>>>>>> 1464d807
 
         if fn is not None:
             os.remove(fn)
