--- conflicted
+++ resolved
@@ -108,9 +108,6 @@
         self.server.restart()
         m = self.server.accounting_match(
             msg='.*B;' + r1id, id=r1id, n='ALL', allmatch=True, regexp=True)
-<<<<<<< HEAD
-=======
-        self.assertNotEqual(m, None)
         self.assertEqual(len(m), 1)
 
     def test_advance_reservation(self):
@@ -486,5 +483,4 @@
         m = self.server.accounting_match(
             msg='.*B;' + rid, id=rid, n='ALL', allmatch=True, regexp=True)
         self.assertNotEqual(m, None)
->>>>>>> 36c1554e
         self.assertEqual(len(m), 1)