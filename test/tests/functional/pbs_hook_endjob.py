--- conflicted
+++ resolved
@@ -140,21 +140,13 @@
         for mom in self.moms.values():
             self.server.manager(MGR_CMD_SET, NODE, a, mom.shortname)
 
-<<<<<<< HEAD
-        a = {
-            'event': 'jobobit',
-            'enabled': 'True',
-        }
-
-=======
->>>>>>> 645e4e30
         try:
             # If hook exists from a previous test, remove it
             self.server.delete_hook(self.hook_name)
         except PtlException:
             pass
 
-        a = {'event': 'endjob', 'enabled': 'True'}
+        a = {'event': 'jobobit', 'enabled': 'True'}
         ret = self.server.create_hook(self.hook_name, a)
         self.assertTrue(ret, "Could not create hook %s" % self.hook_name)
 
@@ -216,15 +208,9 @@
         """
         for jid in [self.job_id] + self.subjob_ids:
             job_ended = jid in self.ended_job_ids or jid in self.rerun_job_ids
-<<<<<<< HEAD
             self.job_verify_jobobit_hook_messages(jid, job_ended)
-            # remove any jobs that ended from the list of started and deleted
-            # jobs.  at this point, they should no longer exist and thus are
-=======
-            self.job_verify_endjob_hook_messages(jid, job_ended)
             # Remove any jobs that ended from the list of started and deleted
             # jobs.  At this point, they should no longer exist and thus are
->>>>>>> 645e4e30
             # irrelevant in either set.
             if job_ended:
                 self.started_job_ids.discard(jid)
@@ -286,11 +272,7 @@
         try:
             self.server.rerunjob(list(jids), extend=extend, runas=user)
         except PbsRerunError:
-<<<<<<< HEAD
-            # a failed rerun should eventually result in the jobobit hook being
-=======
-            # A failed rerun should eventually result in the endjob hook being
->>>>>>> 645e4e30
+            # A failed rerun should eventually result in the jobobit hook being
             # run and the job being requeued
             pass
         if self.is_array_job and self.job_id in jids:
@@ -1242,25 +1224,13 @@
 
     # TODO: Test deletion of individual and ranges of subjobs in an array job.
 
-<<<<<<< HEAD
-    # TODO: test delete and rerun of an array job when a subset of the possible
+    # TODO: Test delete and rerun of an array job when a subset of the possible
     # subjobs are running.  Verify that the jobobit hooks are called for all
     # jobs/subjobs that were previously started.
 
-    # TODO: test various scenarios of the server being stopped and restarted,
+    # TODO: Test various scenarios of the server being stopped and restarted,
     # insuring that the jobobit hooks are called for all jobs/subjobs that were
     # previously started.
 
-    # TODO: test deletion of job during provisioning to insure that the jobobit
-=======
-    # TODO: Test delete and rerun of an array job when a subset of the possible
-    # subjobs are running.  Verify that the endjob hooks are called for all
-    # jobs/subjobs that were previously started.
-
-    # TODO: Test various scenarios of the server being stopped and restarted,
-    # insuring that the endjob hooks are called for all jobs/subjobs that were
-    # previously started.
-
-    # TODO: Test deletion of job during provisioning to insure that the endjob
->>>>>>> 645e4e30
+    # TODO: Test deletion of job during provisioning to insure that the jobobit
     # hook is not run.