--- conflicted
+++ resolved
@@ -113,10 +113,7 @@
 	dirent.h \
 	dlfcn.h \
 	execinfo.h \
-<<<<<<< HEAD
-=======
 	expat.h \
->>>>>>> 4ced2ced
 	fcntl.h \
 	features.h \
 	float.h \
