.\"
.\" Copyright (C) 1994-2020 Altair Engineering, Inc.
.\" For more information, contact Altair at www.altair.com.
.\"
.\" This file is part of both the OpenPBS software ("OpenPBS")
.\" and the PBS Professional ("PBS Pro") software.
.\"
.\" Open Source License Information:
.\"
.\" OpenPBS is free software. You can redistribute it and/or modify it under
.\" the terms of the GNU Affero General Public License as published by the
.\" Free Software Foundation, either version 3 of the License, or (at your
.\" option) any later version.
.\"
.\" OpenPBS is distributed in the hope that it will be useful, but WITHOUT
.\" ANY WARRANTY; without even the implied warranty of MERCHANTABILITY or
.\" FITNESS FOR A PARTICULAR PURPOSE.  See the GNU Affero General Public
.\" License for more details.
.\"
.\" You should have received a copy of the GNU Affero General Public License
.\" along with this program.  If not, see <http://www.gnu.org/licenses/>.
.\"
.\" Commercial License Information:
.\"
.\" PBS Pro is commercially licensed software that shares a common core with
.\" the OpenPBS software.  For a copy of the commercial license terms and
.\" conditions, go to: (http://www.pbspro.com/agreement.html) or contact the
.\" Altair Legal Department.
.\"
.\" Altair's dual-license business model allows companies, individuals, and
.\" organizations to create proprietary derivative works of OpenPBS and
.\" distribute them - whether embedded or bundled with other software -
.\" under a commercial license agreement.
.\"
.\" Use of Altair's trademarks, including but not limited to "PBS™",
.\" "OpenPBS®", "PBS Professional®", and "PBS Pro™" and Altair's logos is
.\" subject to Altair's trademark licensing policies.
.\"

.TH pbs.conf 8B "4 March 2019" Local "PBS"
.SH NAME
.B pbs.conf
- PBS configuration parameters

.SH DESCRIPTION
The
.I /etc/pbs.conf
file contains PBS configuration parameters.  You may also set these using
environment variables.  Environment variables override settings in
.I pbs.conf.

To specify an alternate location for
.I pbs.conf,
you may set
.I PBS_CONF_FILE in your environment.

.SH CONFIGURATION PARAMETERS

.IP PBS_AUTH_METHOD
Authentication method to be used by PBS.  Only allowed value is
"munge" (case-insensitive).

.IP PBS_BATCH_SERVICE_PORT
Port on which server listens.  Default: 15001

.IP PBS_BATCH_SERVICE_PORT_DIS
DIS port on which server listens.

.IP PBS_COMM_LOG_EVENTS
Communication daemon log mask.
.br
Default: 511

.IP PBS_COMM_ROUTERS
Tells a
.I pbs_comm
the location of the other
.I pbs_comms.

.IP PBS_COMM_THREADS
Number of threads for communication daemon.

.IP PBS_CONF_REMOTE_VIEWER
Specifies remote viewer client.  If not specified, PBS uses native
Remote Desktop client for remote viewer.  Set on submission host(s).
Supported on Windows only.

.IP PBS_CORE_LIMIT
Limit on corefile size for PBS daemons.  Can be set to an integer
number of bytes or to the string "unlimited".

.IP PBS_DATA_SERVICE_PORT
Used to specify non-default port for connecting to data service.  Default: 15007

.IP PBS_ENVIRONMENT
Location of pbs_environment file.

.IP PBS_EXEC
Location of PBS
.I bin
and
.I sbin
directories.

.IP PBS_HOME
Location of PBS working directories.

.IP PBS_LEAF_NAME
Tells endpoint what hostname to use for network.

.IP PBS_LEAF_ROUTERS
Location of endpoint's
.I pbs_comm
daemon(s).

.IP PBS_LOCALLOG
Enables logging to local PBS log files.

.IP PBS_MAIL_HOST_NAME
Used in addressing mail regarding jobs and reservations that is sent
to users specified in a job or reservation's Mail_Users attribute.
Optional.  Must be a fully qualified domain name.  Cannot contain a
colon (":").

.IP PBS_MANAGER_SERVICE_PORT
Port on which MoM listens.  Default: 15003

.IP PBS_MOM_HOME
Location of MoM working directories.

.IP PBS_MOM_SERVICE_PORT
Port on which MoM listens. Default: 15002

.IP PBS_OUTPUT_HOST_NAME
Host to which all job standard output and
standard error are delivered.  If specified in
.I pbs.conf
on a job
submission host, the value of PBS_OUTPUT_HOST_NAME is used in the host
portion of the job's
.I Output_Path
and
.I Error_Path
attributes.  If the
job submitter does not specify paths for standard output and standard
error, the current working directory for the
.I qsub
command is used, and
the value of PBS_OUTPUT_HOST_NAME is appended after an at sign ("@").
If the job submitter specifies only a file path for standard output
and standard error, the value of PBS_OUTPUT_HOST_NAME is appended
after an at sign ("@").  If the job submitter specifies paths for
standard output and standard error that include host names, the
specified paths are used.  Optional.  Must be a fully qualified domain
name.  Cannot contain a colon (":").

.IP PBS_PRIMARY
Hostname of primary server.  Used only for failover configuration.
Overrides PBS_SERVER_HOST_NAME.

<<<<<<< HEAD
.IP PBS_CP 
Location of local copy command. Default is cp on Linux systems and xcopy on Windows.

.IP PBS_RCP 
=======
.IP PBS_RCP
>>>>>>> 30f7868e
Location of rcp command if rcp is used.

.IP PBS_SCHEDULER_SERVICE_PORT
Port on which default scheduler listens.  Default value: 15004

.IP PBS_SCP
Location of scp command if scp is used; setting this parameter causes
PBS to first try scp rather than rcp for file transport.

.IP PBS_SECONDARY
Hostname of secondary server.  Used only for failover configuration.
Overrides PBS_SERVER_HOST_NAME.

.IP PBS_SERVER
Hostname of host running the server.
If the short name of the server host resolves to the
correct IP address, you can use the short name for the value of the
PBS_SERVER entry in pbs.conf.  If only the FQDN of the server host
resolves to the correct IP address, you must use the FQDN for the
value of PBS_SERVER.  Overridden by PBS_SERVER_HOST_NAME and
PBS_PRIMARY.  Cannot be longer than 255 characters.

.IP PBS_SERVER_HOST_NAME
The FQDN of the server host.  Used by clients to contact server.
Overridden by PBS_PRIMARY and PBS_SECONDARY failover parameters.
Overrides PBS_SERVER parameter.  Optional.  Must be a fully qualified
domain name.  Cannot contain a colon (":").

.IP PBS_SMTP_SERVER_NAME
Name of SMTP server PBS will use to send mail.  Should be a fully
qualified domain name.  Cannot contain a colon (":").

.IP PBS_START_COMM
Set to 1 if a communication daemon is to run on this host.

.IP PBS_START_MOM
Set to 1 if a MoM is to run on this host.

.IP PBS_START_SCHED
.B Deprecated.
Set to 1 if the scheduler is to run on this host.  Overridden by
scheduler's
.I scheduling
attribute.

.IP PBS_START_SERVER
Set to 1 if the server is to run on this host.

.IP PBS_SYSLOG
Controls use of syslog facility.

.IP PBS_SYSLOGSEVR
Filters syslog messages by severity.

.IP PBS_TMPDIR
Root directory for temporary files for PBS components.


.SH SEE ALSO
The
.B PBS Administrator's Guide<|MERGE_RESOLUTION|>--- conflicted
+++ resolved
@@ -158,14 +158,10 @@
 Hostname of primary server.  Used only for failover configuration.
 Overrides PBS_SERVER_HOST_NAME.
 
-<<<<<<< HEAD
 .IP PBS_CP 
 Location of local copy command. Default is cp on Linux systems and xcopy on Windows.
 
-.IP PBS_RCP 
-=======
 .IP PBS_RCP
->>>>>>> 30f7868e
 Location of rcp command if rcp is used.
 
 .IP PBS_SCHEDULER_SERVICE_PORT
