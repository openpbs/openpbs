--- conflicted
+++ resolved
@@ -1228,17 +1228,10 @@
 environment variable 
 
 .IP "$usecp <hostname:source prefix> <destination prefix>" 5
-<<<<<<< HEAD
 MoM uses /bin/cp or the program specified by PBS_CP to deliver 
 output files when the destination is a network mounted file system, 
 or when the source and destination are both on the local host, or 
 when the 
-=======
-MoM uses /bin/cp to deliver output files when
-the destination is a network mounted file system, or when
-the source and destination are both on the local host, or when
-the 
->>>>>>> 09652fc9
 .I source prefix 
 can be replaced with the 
 .I destination prefix
@@ -1250,13 +1243,9 @@
 .I destination prefix
 are absolute pathnames of directories, not files.  
 
-<<<<<<< HEAD
 Overrides
 .I PBS_CP
 and
-=======
-Overrides 
->>>>>>> 09652fc9
 .I PBS_RCP
 and 
 .I PBS_SCP.
