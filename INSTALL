
--------------------------------------------------------------------

How to install PBS Pro using the configure script.

1. Install the prerequisite packages for building PBS Pro.

  For CentOS systems you should run the following commad as root:

    yum install -y gcc make rpm-build libtool hwloc-devel \
      libX11-devel libXt-devel libedit-devel libical-devel \
      ncurses-devel perl postgresql-devel python-devel tcl-devel \
      tk-devel swig expat-devel openssl-devel libXext libXft

  For OpenSUSE systems you should run the following command as root:

    zypper install gcc make rpm-build libtool hwloc-devel \
      libX11-devel libXt-devel libedit-devel libical-devel \
      ncurses-devel perl postgresql-devel python-devel tcl-devel \
      tk-devel swig libexpat-devel libopenssl-devel libXext-devel \
      libXft-devel fontconfig

2. Install the prerequisite packages for running PBS Pro. In addition
  to the commands below, you should also install a text editor of
  your choosing (vim, emacs, gedit, etc.).

  For CentOS systems you should run the following commad as root:

    yum install -y expat libedit postgresql-server python \
      sendmail sudo tcl tk libical

  For OpenSUSE systems you should run the following command as root:

    zypper install expat libedit postgresql-server python \
      sendmail sudo tcl tk libical1

3. Open a terminal as a normal (non-root) user, unpack the PBS Pro
  tarball, and cd to the package directory.

    tar -xpvf pbspro-14.0.1.tar.gz
    cd pbspro-14.0.1

4. Display the available build parameters.

    ./configure --help

5. Configure the build for your environment. You may utilize the
  parameters displayed in the previous step. (See notes 1 and 2
  below)

    ./configure --prefix=/opt/pbs


6. Build PBS Pro by running "make". (See note 3 below)

    make

7. Configure sudo to allow your user account to run commands as
  root. Refer to the online manual pages for sudo, sudoers, and
  visudo.

8. Install PBS Pro. Use sudo to run the command as root.

    sudo make install

9. Configure PBS Pro by executing the post-install script.

    sudo /opt/pbs/libexec/pbs_postinstall

10. Edit /etc/pbs.conf to configure the PBS Pro services that
  should be started. If you are installing PBS Pro on only
  one system, you should change the value of PBS_START_MOM
  from zero to one. If you use vi as your editor, you would
  run:

    sudo vi /etc/pbs.conf

11. Some file permissions must be modified to add SUID privilege.

    sudo chmod 4755 /opt/pbs/sbin/pbs_iff /opt/pbs/sbin/pbs_rcp

12. Start the PBS Pro services.

    sudo /etc/init.d/pbs start

13. All configured PBS services should now be running. Update
  your PATH and MANPATH variables by sourcing the appropriate
  PBS Pro profile or logging out and back in.

  For Bourne shell (or similar) run the following:
    . /etc/profile.d/pbs.sh

  For C shell (or similar) run the following:
    source /etc/profile.d/pbs.csh

14. You should now be able to run PBS Pro commands to submit
  and query jobs. Some examples follow.

bash$ qstat -B
Server             Max   Tot   Que   Run   Hld   Wat   Trn   Ext Status
---------------- ----- ----- ----- ----- ----- ----- ----- ----- -----------
host1                0     0     0     0     0     0     0     0 Active
bash$ pbsnodes -a
host1
<<<<<<< HEAD
     Mom = host1.elusive.name
=======
     Mom = host1
>>>>>>> 4ced2ced
     ntype = PBS
     state = free
     pcpus = 2
     resources_available.arch = linux
     resources_available.host = host1
     resources_available.mem = 2049248kb
     resources_available.ncpus = 2
     resources_available.vnode = host1
     resources_assigned.accelerator_memory = 0kb
     resources_assigned.mem = 0kb
     resources_assigned.naccelerators = 0
     resources_assigned.ncpus = 0
     resources_assigned.netwins = 0
     resources_assigned.vmem = 0kb
     resv_enable = True
     sharing = default_shared
     license = l

bash$ echo "sleep 60" | qsub
0.host1
[mike@host1 PBSPro_13.0.402.161242b]$ qstat -a

host1:
                                                            Req'd  Req'd   Elap
Job ID          Username Queue    Jobname    SessID NDS TSK Memory Time  S Time
--------------- -------- -------- ---------- ------ --- --- ------ ----- - -----
0.host1         mike     workq    STDIN        2122   1   1    --    --  R 00:00

bash$

--------------------------------------------------------------------

NOTES:

Note 1: It is advisable to create a simple shell script
  that calls configure with the appropriate options so that you
  can save typing on reconfigures. If you have already run configure
  you can remake all of the Makefiles by running "./config.status".
  Also, looking at the first few lines of config.status will
  tell you the options that were set when configure was run.

Note 2: If you modify configure.ac or adjust timestamps on any files
  that are automatically generated, you will need to install the GNU
  autoconf and automake packages in order for configure to
  regenerate those files.

Note 3: You need to use a POSIX (or nearly POSIX) make. GNU make
  works quite well in this regard; BSD make does not. If you are
  having any sort of build problems, your make should be a prime
  suspect. Tremendous effort has been expended to provide proper
  dependency generation and makefiles without relying on any
  non-POSIX features. The build should work fine with a simple call
  to make, however, complicating things by using various make flags
  is not guaranteed to work. Don't be surprised if the first thing
  that make does is call configure again.
<|MERGE_RESOLUTION|>--- conflicted
+++ resolved
@@ -102,11 +102,7 @@
 host1                0     0     0     0     0     0     0     0 Active
 bash$ pbsnodes -a
 host1
-<<<<<<< HEAD
-     Mom = host1.elusive.name
-=======
      Mom = host1
->>>>>>> 4ced2ced
      ntype = PBS
      state = free
      pcpus = 2
