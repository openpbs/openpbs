--- conflicted
+++ resolved
@@ -304,11 +304,8 @@
 #define PBS_BATCH_ModifyJob_Async	96
 #define PBS_BATCH_AsyrunJob_ack	97
 #define PBS_BATCH_RegisterSched	98
-<<<<<<< HEAD
-#define PBS_BATCH_DeleteJobList	99
-=======
 #define PBS_BATCH_ModifyVnode       99
->>>>>>> 08045041
+#define PBS_BATCH_DeleteJobList	100
 
 #define PBS_BATCH_FileOpt_Default	0
 #define PBS_BATCH_FileOpt_OFlg		1
