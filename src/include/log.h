/*
 * Copyright (C) 1994-2020 Altair Engineering, Inc.
 * For more information, contact Altair at www.altair.com.
 *
 * This file is part of both the OpenPBS software ("OpenPBS")
 * and the PBS Professional ("PBS Pro") software.
 *
 * Open Source License Information:
 *
 * OpenPBS is free software. You can redistribute it and/or modify it under
 * the terms of the GNU Affero General Public License as published by the
 * Free Software Foundation, either version 3 of the License, or (at your
 * option) any later version.
 *
 * OpenPBS is distributed in the hope that it will be useful, but WITHOUT
 * ANY WARRANTY; without even the implied warranty of MERCHANTABILITY or
 * FITNESS FOR A PARTICULAR PURPOSE.  See the GNU Affero General Public
 * License for more details.
 *
 * You should have received a copy of the GNU Affero General Public License
 * along with this program.  If not, see <http://www.gnu.org/licenses/>.
 *
 * Commercial License Information:
 *
 * PBS Pro is commercially licensed software that shares a common core with
 * the OpenPBS software.  For a copy of the commercial license terms and
 * conditions, go to: (http://www.pbspro.com/agreement.html) or contact the
 * Altair Legal Department.
 *
 * Altair's dual-license business model allows companies, individuals, and
 * organizations to create proprietary derivative works of OpenPBS and
 * distribute them - whether embedded or bundled with other software -
 * under a commercial license agreement.
 *
 * Use of Altair's trademarks, including but not limited to "PBS™",
 * "OpenPBS®", "PBS Professional®", and "PBS Pro™" and Altair's logos is
 * subject to Altair's trademark licensing policies.
 */

#ifndef	_LOG_H
#define	_LOG_H
#include <stdio.h>
#if SYSLOG
#include <syslog.h>
#else
/* normally found in syslog.h, need to be defined for calls, but */
/* will be ingnored in pbs_log.c				 */
#define	LOG_EMERG	0
#define	LOG_ALERT	1
#define	LOG_CRIT	2
#define	LOG_ERR		3
#define	LOG_WARNING	4
#define	LOG_NOTICE	5
#define	LOG_INFO	6
#define	LOG_DEBUG	7
#define	LOG_AUTH	8
#endif	/* SYSLOG */

#include <sys/stat.h>

/*
 * include file for error/event logging
 */

/*
 * The default log buffer size should be large enough to hold a short message
 * together with the full pathname of a file. A full pathname may be up to 4096
 * characters. Add to this an extra 256 characters. This helps to avoid format
 * truncation warnings from certain compilers.
 */
#define LOG_BUF_SIZE 4352

/* The following macro assist in sharing code between the Server and Mom */
#define LOG_EVENT log_event

/*
 ** Set up a debug print macro.
 */
#ifdef	DEBUG
#define	DBPRT(x)	printf x;
#else
#define	DBPRT(x)
#endif

#define IFNAME_MAX 256
#define IFFAMILY_MAX 16

struct log_net_info { /* interface info for logging */
	struct log_net_info *next;
	char ifname[IFNAME_MAX];
	char iffamily[IFFAMILY_MAX];
	char **ifhostnames;
};

extern char *msg_daemonname;

extern long *log_event_mask;

extern void set_logfile(FILE *fp);
extern int set_msgdaemonname(char *ch);
void set_log_conf(char *leafname, char *nodename,
		  unsigned int islocallog, unsigned int sl_fac, unsigned int sl_svr,
		  unsigned int log_highres);
extern void *log_get_tls_data(void);

extern struct log_net_info *get_if_info(char *msg);
extern void free_if_info(struct log_net_info *ni);

extern void log_close(int close_msg);
extern void log_err(int err, const char *func, const char *text);
<<<<<<< HEAD
extern void log_errf(int err, const char *func, const char *fmt, ...);
=======
extern void log_errf(int errnum, const char *routine, const char *fmt, ...);
>>>>>>> e30c3d39
extern void log_joberr(int err, const char *func, const char *text, const char *pjid);
extern void log_event(int type, int objclass, int severity, const char *objname, const char *text);
extern void log_eventf(int eventtype, int objclass, int sev, const char *objname, const char *fmt, ...);
extern int will_log_event(int type);
extern void log_suspect_file(const char *func, const char *text, const char *file, struct stat *sb);
extern int  log_open(char *name, char *directory);
extern int  log_open_main(char *name, char *directory, int silent);
extern void log_record(int type, int objclass, int severity, const char *objname, const char *text);
extern char log_buffer[LOG_BUF_SIZE];
extern int log_level_2_etype(int level);

extern int  chk_path_sec(char *path, int dir, int sticky, int bad, int);
extern int  chk_file_sec(char *path, int isdir, int sticky,
	int disallow, int fullpath);
extern int  tmp_file_sec(char *path, int isdir, int sticky,
	int disallow, int fullpath);
#ifdef WIN32
extern int  chk_file_sec2(char *path, int isdir, int sticky,
	int disallow, int fullpath, char *owner);
#endif
extern char *get_script_name(char *input);

extern int  setup_env(char *filename);
extern void log_supported_auth_methods(char **supported_auth_methods);

/* Event types */

#define PBSEVENT_ERROR		0x0001		/* internal errors */
#define PBSEVENT_SYSTEM		0x0002		/* system (server) events */
#define PBSEVENT_ADMIN		0x0004		/* admin events */
#define PBSEVENT_JOB		0x0008		/* job related events */
#define PBSEVENT_JOB_USAGE	0x0010		/* End of Job accounting */
#define PBSEVENT_SECURITY	0x0020		/* security violation events */
#define PBSEVENT_SCHED		0x0040		/* scheduler events */
#define PBSEVENT_DEBUG		0x0080		/* common debug messages */
#define PBSEVENT_DEBUG2		0x0100		/* less needed debug messages */
#define PBSEVENT_RESV		0x0200		/* reservation related msgs */
#define PBSEVENT_DEBUG3		0x0400		/* less needed debug messages */
#define PBSEVENT_DEBUG4		0x0800		/* rarely needed debugging */
#define PBSEVENT_FORCE		0x8000		/* set to force a message */
#define SVR_LOG_DFLT		PBSEVENT_ERROR | PBSEVENT_SYSTEM | PBSEVENT_ADMIN | PBSEVENT_JOB \
				| PBSEVENT_JOB_USAGE | PBSEVENT_SECURITY | PBSEVENT_SCHED \
				| PBSEVENT_DEBUG | PBSEVENT_DEBUG2
#define SCHED_LOG_DFLT		PBSEVENT_ERROR | PBSEVENT_SYSTEM | PBSEVENT_ADMIN | PBSEVENT_JOB | PBSEVENT_JOB_USAGE \
				| PBSEVENT_SECURITY | PBSEVENT_SCHED | PBSEVENT_DEBUG | PBSEVENT_RESV

/* Event Object Classes, see array class_names[] in ../lib/Liblog/pbs_log.c */

#define PBS_EVENTCLASS_SERVER	1	/* The server itself */
#define PBS_EVENTCLASS_QUEUE	2	/* Queues */
#define PBS_EVENTCLASS_JOB	3	/* Jobs	 */
#define PBS_EVENTCLASS_REQUEST	4	/* Batch Requests */
#define PBS_EVENTCLASS_FILE	5	/* A Job related File */
#define PBS_EVENTCLASS_ACCT	6	/* Accounting info */
#define PBS_EVENTCLASS_NODE	7	/* Nodes */
#define PBS_EVENTCLASS_RESV	8	/* Reservations */
#define PBS_EVENTCLASS_SCHED	9	/* Scheduler */
#define PBS_EVENTCLASS_HOOK	10	/* Hook	 */
#define PBS_EVENTCLASS_RESC	11	/* Resource */
#define PBS_EVENTCLASS_TPP 	12	/* TPP */

/* Logging Masks */

#define PBSEVENT_MASK	0x01ff
#endif /* _LOG_H */<|MERGE_RESOLUTION|>--- conflicted
+++ resolved
@@ -108,11 +108,7 @@
 
 extern void log_close(int close_msg);
 extern void log_err(int err, const char *func, const char *text);
-<<<<<<< HEAD
-extern void log_errf(int err, const char *func, const char *fmt, ...);
-=======
 extern void log_errf(int errnum, const char *routine, const char *fmt, ...);
->>>>>>> e30c3d39
 extern void log_joberr(int err, const char *func, const char *text, const char *pjid);
 extern void log_event(int type, int objclass, int severity, const char *objname, const char *text);
 extern void log_eventf(int eventtype, int objclass, int sev, const char *objname, const char *fmt, ...);
