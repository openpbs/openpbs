/*
 * Copyright (C) 1994-2020 Altair Engineering, Inc.
 * For more information, contact Altair at www.altair.com.
 *
 * This file is part of both the OpenPBS software ("OpenPBS")
 * and the PBS Professional ("PBS Pro") software.
 *
 * Open Source License Information:
 *
 * OpenPBS is free software. You can redistribute it and/or modify it under
 * the terms of the GNU Affero General Public License as published by the
 * Free Software Foundation, either version 3 of the License, or (at your
 * option) any later version.
 *
 * OpenPBS is distributed in the hope that it will be useful, but WITHOUT
 * ANY WARRANTY; without even the implied warranty of MERCHANTABILITY or
 * FITNESS FOR A PARTICULAR PURPOSE.  See the GNU Affero General Public
 * License for more details.
 *
 * You should have received a copy of the GNU Affero General Public License
 * along with this program.  If not, see <http://www.gnu.org/licenses/>.
 *
 * Commercial License Information:
 *
 * PBS Pro is commercially licensed software that shares a common core with
 * the OpenPBS software.  For a copy of the commercial license terms and
 * conditions, go to: (http://www.pbspro.com/agreement.html) or contact the
 * Altair Legal Department.
 *
 * Altair's dual-license business model allows companies, individuals, and
 * organizations to create proprietary derivative works of OpenPBS and
 * distribute them - whether embedded or bundled with other software -
 * under a commercial license agreement.
 *
 * Use of Altair's trademarks, including but not limited to "PBS™",
 * "OpenPBS®", "PBS Professional®", and "PBS Pro™" and Altair's logos is
 * subject to Altair's trademark licensing policies.
 */

#ifndef _BATCH_REQUEST_H
#define _BATCH_REQUEST_H
#ifdef __cplusplus
extern "C" {
#endif

#include "pbs_share.h"
#include "attribute.h"
#include "libpbs.h"
#include "net_connect.h"

#define PBS_SIGNAMESZ 16
#define MAX_JOBS_PER_REPLY 500

/* QueueJob */
struct rq_queuejob {
	char rq_destin[PBS_MAXSVRRESVID + 1];
	char rq_jid[PBS_MAXSVRJOBID + 1];
	pbs_list_head rq_attr; /* svrattrlist */
};

/* JobCredential */
struct rq_jobcred {
	int rq_type;
	long rq_size;
	char *rq_data;
};

/* UserCredential */
struct rq_usercred {
	char rq_user[PBS_MAXUSER + 1];
	int rq_type;
	long rq_size;
	char *rq_data;
};

/* Job File */
struct rq_jobfile {
	int rq_sequence;
	int rq_type;
	long rq_size;
	char rq_jobid[PBS_MAXSVRJOBID + 1];
	char *rq_data;
};

/* Hook File */
struct rq_hookfile {
	int rq_sequence;
	long rq_size;
	char rq_filename[MAXPATHLEN + 1];
	char *rq_data;
};

/*
 * job or destination id - used by RdyToCommit, Commit, RerunJob,
 * status ..., and locate job - is just a char *
 *
 * Manage - used by Manager, DeleteJob, ReleaseJob, ModifyJob
 */
struct rq_manage {
	int rq_cmd;
	int rq_objtype;
	char rq_objname[PBS_MAXSVRJOBID + 1];
	pbs_list_head rq_attr; /* svrattrlist */
};

/* DeleteJobList */
struct rq_deletejoblist {
	int rq_count;
	char **rq_jobslist;
};

/* Management - used by PBS_BATCH_Manager requests */
struct rq_management {
	struct rq_manage rq_manager;
	struct batch_reply *rq_reply;
	time_t rq_time;
};

/* ModifyVnode - used for node state changes */
struct rq_modifyvnode {
	struct pbsnode *rq_vnode_o; /* old/previous vnode state */
	struct pbsnode *rq_vnode; /* new/current vnode state */
};

/* HoldJob -  plus preference flag */
struct rq_hold {
	struct rq_manage rq_orig;
	int rq_hpref;
};

/* MessageJob */
struct rq_message {
	int rq_file;
	char rq_jid[PBS_MAXSVRJOBID + 1];
	char *rq_text;
};

/* RelnodesJob */
struct rq_relnodes {
	char rq_jid[PBS_MAXSVRJOBID + 1];
	char *rq_node_list;
};

/* PySpawn */
struct rq_py_spawn {
	char rq_jid[PBS_MAXSVRJOBID + 1];
	char **rq_argv;
	char **rq_envp;
};

/* MoveJob */
struct rq_move {
	char rq_jid[PBS_MAXSVRJOBID + 1];
	char rq_destin[(PBS_MAXSVRRESVID > PBS_MAXDEST ? PBS_MAXSVRRESVID : PBS_MAXDEST) + 1];
};

/* Resource Query/Reserve/Free */
struct rq_rescq {
	int rq_rhandle;
	int rq_num;
	char **rq_list;
};

/* RunJob */
struct rq_runjob {
	char rq_jid[PBS_MAXSVRJOBID + 1];
	char *rq_destin;
	unsigned long rq_resch;
};

/* SignalJob */
struct rq_signal {
	char rq_jid[PBS_MAXSVRJOBID + 1];
	char rq_signame[PBS_SIGNAMESZ + 1];
};

/* Status (job, queue, server, hook) */
struct rq_status {
	char *rq_id; /* allow mulitple (job) ids */
	pbs_list_head rq_attr;
};

/* Select Job  and selstat */
struct rq_selstat {
	pbs_list_head rq_selattr;
	pbs_list_head rq_rtnattr;
};

/* TrackJob */
struct rq_track {
	int rq_hopcount;
	char rq_jid[PBS_MAXSVRJOBID + 1];
	char rq_location[PBS_MAXDEST + 1];
	char rq_state[2];
};

/* RegisterDependentJob */
struct rq_register {
	char rq_owner[PBS_MAXUSER + 1];
	char rq_svr[PBS_MAXSERVERNAME + 1];
	char rq_parent[PBS_MAXSVRJOBID + 1];
	char rq_child[PBS_MAXCLTJOBID + 1]; /* need separate entry for */
	int rq_dependtype;		    /* from server_name:port   */
	int rq_op;
	long rq_cost;
};

/* Authenticate request */
struct rq_auth {
	char rq_auth_method[MAXAUTHNAME + 1];
	char rq_encrypt_method[MAXAUTHNAME + 1];
	unsigned int rq_port;
};

/* Deferred Scheduler Reply */
struct rq_defschrpy {
	int rq_cmd;
	char *rq_id;
	int rq_err;
	char *rq_txt;
};

/* Copy/Delete Files (Server -> MOM Only) */

#define STDJOBFILE 1
#define JOBCKPFILE 2
#define STAGEFILE  3

#define STAGE_DIR_IN  0
#define STAGE_DIR_OUT 1

#define STAGE_DIRECTION 1 /* mask for setting/extracting direction of file copy from rq_dir */
#define STAGE_JOBDIR    2 /* mask for setting/extracting "sandbox" mode flag from rq_dir */

struct rq_cpyfile {
	char rq_jobid[PBS_MAXSVRJOBID + 1]; /* used in Copy & Delete */
	char rq_owner[PBS_MAXUSER + 1];     /* used in Copy only	   */
	char rq_user[PBS_MAXUSER + 1];      /* used in Copy & Delete */
	char rq_group[PBS_MAXGRPN + 1];     /* used in Copy only     */
	int rq_dir;			    /* direction and sandbox flags: used in Copy & Delete */
	pbs_list_head rq_pair;		    /* list of rqfpair,  used in Copy & Delete */
};

struct rq_cpyfile_cred {
	struct rq_cpyfile rq_copyfile; /* copy/delete info */
	int rq_credtype;	       /* cred type */
	size_t rq_credlen;	     /* credential length bytes */
	char *rq_pcred;		       /* encrpyted credential */
};

struct rq_cred {
	char rq_jobid[PBS_MAXSVRJOBID + 1];
	char rq_credid[PBS_MAXUSER + 1]; /* contains id specific for the used security mechanism */
	long rq_cred_validity;		 /* validity of provided credentials */
	int rq_cred_type;		 /* type of credentials like CRED_KRB5, CRED_TLS ... */
	char *rq_cred_data;		 /* credentials in base64 */
	size_t rq_cred_size;		 /* size of credentials */
};

struct rqfpair {
	pbs_list_link fp_link;
	int fp_flag;    /* 1 for std[out|err] 2 for stageout */
	char *fp_local; /* used in Copy & Delete */
	char *fp_rmt;   /* used in Copy only     */
};

struct rq_register_sched {
	char *rq_name;
};

/*
 * ok we now have all the individual request structures defined,
 * so here is the union ...
 */
struct batch_request {
	pbs_list_link rq_link;			/* linkage of all requests */
	struct batch_request *rq_parentbr;	/* parent request for job array request */
	int rq_refct;				/* reference count - child requests */
	int rq_type;				/* type of request */
	int rq_perm;				/* access permissions for the user */
	int rq_fromsvr;				/* true if request from another server */
	int rq_conn;				/* socket connection to client/server */
	int rq_orgconn;				/* original socket if relayed to MOM */
	int rq_extsz;				/* size of "extension" data */
	long rq_time;				/* time batch request created */
	char rq_user[PBS_MAXUSER + 1];		/* user name request is from */
	char rq_host[PBS_MAXHOSTNAME + 1];	/* name of host sending request */
	void *rq_extra;				/* optional ptr to extra info */
	char *rq_extend;			/* request "extension" data */
	int prot;				/* PROT_TCP or PROT_TPP */
	int tpp_ack;				/* send acks for this tpp stream? */
	char *tppcmd_msgid;			/* msg id for tpp commands */
	struct batch_reply rq_reply;		/* the reply area for this request */
	union indep_request {
		struct rq_register_sched rq_register_sched;
		struct rq_auth rq_auth;
		int rq_connect;
		struct rq_queuejob rq_queuejob;
		struct rq_jobcred rq_jobcred;
		struct rq_jobfile rq_jobfile;
		char rq_rdytocommit[PBS_MAXSVRJOBID + 1];
		char rq_commit[PBS_MAXSVRJOBID + 1];
		struct rq_manage rq_delete;
<<<<<<< HEAD
		struct rq_manage rq_resresvbegin;
=======
		struct rq_deletejoblist rq_deletejoblist;
>>>>>>> 3f83b9f3
		struct rq_hold rq_hold;
		char rq_locate[PBS_MAXSVRJOBID + 1];
		struct rq_manage rq_manager;
		struct rq_management rq_management;
		struct rq_modifyvnode rq_modifyvnode;
		struct rq_message rq_message;
		struct rq_relnodes rq_relnodes;
		struct rq_py_spawn rq_py_spawn;
		struct rq_manage rq_modify;
		struct rq_move rq_move;
		struct rq_register rq_register;
		struct rq_manage rq_release;
		char rq_rerun[PBS_MAXSVRJOBID + 1];
		struct rq_rescq rq_rescq;
		struct rq_runjob rq_run;
		struct rq_selstat rq_select;
		int rq_shutdown;
		struct rq_signal rq_signal;
		struct rq_status rq_status;
		struct rq_track rq_track;
		struct rq_cpyfile rq_cpyfile;
		struct rq_cpyfile_cred rq_cpyfile_cred;
		int rq_failover;
		struct rq_usercred rq_usercred;
		struct rq_defschrpy rq_defrpy;
		struct rq_hookfile rq_hookfile;
		struct rq_preempt rq_preempt;
		struct rq_cred rq_cred;
	} rq_ind;
};

extern struct batch_request * alloc_br(int);
extern void reply_ack(struct batch_request *);
extern void req_reject(int, int, struct batch_request *);
extern void req_reject_msg(int, int, struct batch_request *, int);
extern void reply_badattr(int, int, svrattrl *, struct batch_request *);
extern void reply_badattr_msg(int, int, svrattrl *, struct batch_request *, int);
extern int reply_text(struct batch_request *, int, char *);
extern int reply_send(struct batch_request *);
extern int reply_send_status_part(struct batch_request *);
extern int reply_jobid(struct batch_request *, char *, int);
extern int reply_jobid_msg(struct batch_request *, char *, int, int);
extern void reply_free(struct batch_reply *);
extern void dispatch_request(int, struct batch_request *);
extern void free_br(struct batch_request *);
extern int isode_request_read(int, struct batch_request *);
extern void req_stat_job(struct batch_request *);
extern void req_stat_resv(struct batch_request *);
extern void req_stat_resc(struct batch_request *);
extern void req_rerunjob(struct batch_request *);
extern void arrayfree(char **);

#ifdef PBS_NET_H
extern int authenticate_user(struct batch_request *, conn_t *);
#endif

#ifndef PBS_MOM
extern void req_confirmresv(struct batch_request *);
extern void req_connect(struct batch_request *);
extern void req_defschedreply(struct batch_request *);
extern void req_locatejob(struct batch_request *);
extern void req_manager(struct batch_request *);
extern void req_movejob(struct batch_request *);
extern void req_register(struct batch_request *);
extern void req_releasejob(struct batch_request *);
extern void req_rescq(struct batch_request *);
extern void req_runjob(struct batch_request *);
extern void req_selectjobs(struct batch_request *);
extern void req_stat_que(struct batch_request *);
extern void req_stat_svr(struct batch_request *);
extern void req_stat_sched(struct batch_request *);
extern void req_trackjob(struct batch_request *);
extern void req_stat_rsc(struct batch_request *);
extern void req_preemptjobs(struct batch_request *);
#else
extern void req_cpyfile(struct batch_request *);
extern void req_delfile(struct batch_request *);
extern void req_copy_hookfile(struct batch_request *);
extern void req_del_hookfile(struct batch_request *);
#if defined(PBS_SECURITY) && (PBS_SECURITY == KRB5)
extern void req_cred(struct batch_request *);
#endif
#endif

/* PBS Batch Request Decode/Encode routines */
extern int decode_DIS_Authenticate(int, struct batch_request *);
extern int decode_DIS_CopyFiles(int, struct batch_request *);
extern int decode_DIS_CopyFiles_Cred(int, struct batch_request *);
extern int decode_DIS_JobCred(int, struct batch_request *);
extern int decode_DIS_UserCred(int, struct batch_request *);
extern int decode_DIS_JobFile(int, struct batch_request *);
extern int decode_DIS_CopyHookFile(int, struct batch_request *);
extern int decode_DIS_DelHookFile(int, struct batch_request *);
extern int decode_DIS_JobObit(int, struct batch_request *);
extern int decode_DIS_Manage(int, struct batch_request *);
extern int decode_DIS_DelJobList(int, struct batch_request *);
extern int decode_DIS_MoveJob(int, struct batch_request *);
extern int decode_DIS_MessageJob(int, struct batch_request *);
extern int decode_DIS_ModifyResv(int, struct batch_request *);
extern int decode_DIS_PySpawn(int, struct batch_request *);
extern int decode_DIS_QueueJob(int, struct batch_request *);
extern int decode_DIS_Register(int, struct batch_request *);
extern int decode_DIS_RelnodesJob(int, struct batch_request *);
extern int decode_DIS_ReqExtend(int, struct batch_request *);
extern int decode_DIS_ReqHdr(int, struct batch_request *, int *, int *);
extern int decode_DIS_Rescl(int, struct batch_request *);
extern int decode_DIS_Rescq(int, struct batch_request *);
extern int decode_DIS_Run(int, struct batch_request *);
extern int decode_DIS_ShutDown(int, struct batch_request *);
extern int decode_DIS_SignalJob(int, struct batch_request *);
extern int decode_DIS_Status(int, struct batch_request *);
extern int decode_DIS_TrackJob(int, struct batch_request *);
extern int decode_DIS_replySvr(int, struct batch_reply *);
extern int decode_DIS_svrattrl(int, pbs_list_head *);
extern int decode_DIS_Cred(int, struct batch_request *);
extern int encode_DIS_failover(int, struct batch_request *);
extern int encode_DIS_CopyFiles(int, struct batch_request *);
extern int encode_DIS_CopyFiles_Cred(int, struct batch_request *);
extern int encode_DIS_JobObit(int, struct batch_request *);
extern int encode_DIS_Register(int, struct batch_request *);
extern int encode_DIS_TrackJob(int, struct batch_request *);
extern int encode_DIS_reply(int, struct batch_reply *);
extern int encode_DIS_replyTPP(int, char *, struct batch_reply *);
extern int encode_DIS_svrattrl(int, svrattrl *);
extern int encode_DIS_Cred(int, char *, char *, int, char *, size_t, long);
extern int dis_request_read(int, struct batch_request *);
extern int dis_reply_read(int, struct batch_reply *, int);
extern int decode_DIS_PreemptJobs(int, struct batch_request *);

#ifdef __cplusplus
}
#endif
#endif /* _BATCH_REQUEST_H */<|MERGE_RESOLUTION|>--- conflicted
+++ resolved
@@ -301,11 +301,8 @@
 		char rq_rdytocommit[PBS_MAXSVRJOBID + 1];
 		char rq_commit[PBS_MAXSVRJOBID + 1];
 		struct rq_manage rq_delete;
-<<<<<<< HEAD
 		struct rq_manage rq_resresvbegin;
-=======
 		struct rq_deletejoblist rq_deletejoblist;
->>>>>>> 3f83b9f3
 		struct rq_hold rq_hold;
 		char rq_locate[PBS_MAXSVRJOBID + 1];
 		struct rq_manage rq_manager;
