/*
 * Copyright (C) 1994-2021 Altair Engineering, Inc.
 * For more information, contact Altair at www.altair.com.
 *
 * This file is part of both the OpenPBS software ("OpenPBS")
 * and the PBS Professional ("PBS Pro") software.
 *
 * Open Source License Information:
 *
 * OpenPBS is free software. You can redistribute it and/or modify it under
 * the terms of the GNU Affero General Public License as published by the
 * Free Software Foundation, either version 3 of the License, or (at your
 * option) any later version.
 *
 * OpenPBS is distributed in the hope that it will be useful, but WITHOUT
 * ANY WARRANTY; without even the implied warranty of MERCHANTABILITY or
 * FITNESS FOR A PARTICULAR PURPOSE.  See the GNU Affero General Public
 * License for more details.
 *
 * You should have received a copy of the GNU Affero General Public License
 * along with this program.  If not, see <http://www.gnu.org/licenses/>.
 *
 * Commercial License Information:
 *
 * PBS Pro is commercially licensed software that shares a common core with
 * the OpenPBS software.  For a copy of the commercial license terms and
 * conditions, go to: (http://www.pbspro.com/agreement.html) or contact the
 * Altair Legal Department.
 *
 * Altair's dual-license business model allows companies, individuals, and
 * organizations to create proprietary derivative works of OpenPBS and
 * distribute them - whether embedded or bundled with other software -
 * under a commercial license agreement.
 *
 * Use of Altair's trademarks, including but not limited to "PBS™",
 * "OpenPBS®", "PBS Professional®", and "PBS Pro™" and Altair's logos is
 * subject to Altair's trademark licensing policies.
 */

#ifndef _BATCH_REQUEST_H
#define _BATCH_REQUEST_H
#ifdef __cplusplus
extern "C" {
#endif

#include "pbs_share.h"
#include "attribute.h"
#include "libpbs.h"
#include "net_connect.h"

#define PBS_SIGNAMESZ 16
#define MAX_JOBS_PER_REPLY 500

/* QueueJob */
struct rq_queuejob {
	char rq_destin[PBS_MAXSVRRESVID + 1];
	char rq_jid[PBS_MAXSVRJOBID + 1];
	pbs_list_head rq_attr; /* svrattrlist */
};

/* JobCredential */
struct rq_jobcred {
	int rq_type;
	long rq_size;
	char *rq_data;
};

/* UserCredential */
struct rq_usercred {
	char rq_user[PBS_MAXUSER + 1];
	int rq_type;
	long rq_size;
	char *rq_data;
};

/* Job File */
struct rq_jobfile {
	int rq_sequence;
	int rq_type;
	long rq_size;
	char rq_jobid[PBS_MAXSVRJOBID + 1];
	char *rq_data;
};

/* Hook File */
struct rq_hookfile {
	int rq_sequence;
	long rq_size;
	char rq_filename[MAXPATHLEN + 1];
	char *rq_data;
};

/*
 * job or destination id - used by RdyToCommit, Commit, RerunJob,
 * status ..., and locate job - is just a char *
 *
 * Manage - used by Manager, DeleteJob, ReleaseJob, ModifyJob
 */
struct rq_manage {
	int rq_cmd;
	int rq_objtype;
	char rq_objname[PBS_MAXSVRJOBID + 1];
	pbs_list_head rq_attr; /* svrattrlist */
};

/* DeleteJobList */
struct rq_deletejoblist {
	int rq_count;
	int mails;
	char **rq_jobslist;
	bool rq_resume;
	int jobid_to_resume;
	int subjobid_to_resume;
};

/* Management - used by PBS_BATCH_Manager requests */
struct rq_management {
	struct rq_manage rq_manager;
	struct batch_reply *rq_reply;
	time_t rq_time;
};

/* ModifyVnode - used for node state changes */
struct rq_modifyvnode {
	struct pbsnode *rq_vnode_o; /* old/previous vnode state */
	struct pbsnode *rq_vnode; /* new/current vnode state */
};

/* HoldJob -  plus preference flag */
struct rq_hold {
	struct rq_manage rq_orig;
	int rq_hpref;
};

/* MessageJob */
struct rq_message {
	int rq_file;
	char rq_jid[PBS_MAXSVRJOBID + 1];
	char *rq_text;
};

/* RelnodesJob */
struct rq_relnodes {
	char rq_jid[PBS_MAXSVRJOBID + 1];
	char *rq_node_list;
};

/* PySpawn */
struct rq_py_spawn {
	char rq_jid[PBS_MAXSVRJOBID + 1];
	char **rq_argv;
	char **rq_envp;
};

/* MoveJob */
struct rq_move {
	char rq_jid[PBS_MAXSVRJOBID + 1];
	char rq_destin[(PBS_MAXSVRRESVID > PBS_MAXDEST ? PBS_MAXSVRRESVID : PBS_MAXDEST) + 1];
	char *run_exec_vnode;
	int orig_rq_type;
	void *ptask_runjob;
	int peersvr_stream;
};

/* Resource Query/Reserve/Free */
struct rq_rescq {
	int rq_rhandle;
	int rq_num;
	char **rq_list;
};

/* RunJob */
struct rq_runjob {
	char rq_jid[PBS_MAXSVRJOBID + 1];
	char *rq_destin;
	unsigned long rq_resch;
};

<<<<<<< HEAD
/* JobObit */
struct rq_jobobit {
=======
/* EndJob */
struct rq_endjob {
>>>>>>> 56245cbb
	struct job *rq_pjob;
	char rq_jid[PBS_MAXSVRJOBID + 1];
	char *rq_destin;
};

/* SignalJob */
struct rq_signal {
	char rq_jid[PBS_MAXSVRJOBID + 1];
	char rq_signame[PBS_SIGNAMESZ + 1];
};

/* Status (job, queue, server, hook) */
struct rq_status {
	char *rq_id; /* allow mulitple (job) ids */
	pbs_list_head rq_attr;
};

/* Select Job  and selstat */
struct rq_selstat {
	pbs_list_head rq_selattr;
	pbs_list_head rq_rtnattr;
};

/* TrackJob */
struct rq_track {
	int rq_hopcount;
	char rq_jid[PBS_MAXSVRJOBID + 1];
	char rq_location[PBS_MAXDEST + 1];
	char rq_state[2];
};

/* RegisterDependentJob */
struct rq_register {
	char rq_owner[PBS_MAXUSER + 1];
	char rq_svr[PBS_MAXSERVERNAME + 1];
	char rq_parent[PBS_MAXSVRJOBID + 1];
	char rq_child[PBS_MAXCLTJOBID + 1]; /* need separate entry for */
	int rq_dependtype;		    /* from server_name:port   */
	int rq_op;
	long rq_cost;
};

/* Authenticate request */
struct rq_auth {
	char rq_auth_method[MAXAUTHNAME + 1];
	char rq_encrypt_method[MAXAUTHNAME + 1];
	unsigned int rq_port;
};

/* Deferred Scheduler Reply */
struct rq_defschrpy {
	int rq_cmd;
	char *rq_id;
	int rq_err;
	char *rq_txt;
};

/* Copy/Delete Files (Server -> MOM Only) */

#define STDJOBFILE 1
#define JOBCKPFILE 2
#define STAGEFILE  3

#define STAGE_DIR_IN  0
#define STAGE_DIR_OUT 1

#define STAGE_DIRECTION 1 /* mask for setting/extracting direction of file copy from rq_dir */
#define STAGE_JOBDIR    2 /* mask for setting/extracting "sandbox" mode flag from rq_dir */

struct rq_cpyfile {
	char rq_jobid[PBS_MAXSVRJOBID + 1]; /* used in Copy & Delete */
	char rq_owner[PBS_MAXUSER + 1];     /* used in Copy only	   */
	char rq_user[PBS_MAXUSER + 1];      /* used in Copy & Delete */
	char rq_group[PBS_MAXGRPN + 1];     /* used in Copy only     */
	int rq_dir;			    /* direction and sandbox flags: used in Copy & Delete */
	pbs_list_head rq_pair;		    /* list of rqfpair,  used in Copy & Delete */
};

struct rq_cpyfile_cred {
	struct rq_cpyfile rq_copyfile; /* copy/delete info */
	int rq_credtype;	       /* cred type */
	size_t rq_credlen;	     /* credential length bytes */
	char *rq_pcred;		       /* encrpyted credential */
};

struct rq_cred {
	char rq_jobid[PBS_MAXSVRJOBID + 1];
	char rq_credid[PBS_MAXUSER + 1]; /* contains id specific for the used security mechanism */
	long rq_cred_validity;		 /* validity of provided credentials */
	int rq_cred_type;		 /* type of credentials like CRED_KRB5, CRED_TLS ... */
	char *rq_cred_data;		 /* credentials in base64 */
	size_t rq_cred_size;		 /* size of credentials */
};

struct rqfpair {
	pbs_list_link fp_link;
	int fp_flag;    /* 1 for std[out|err] 2 for stageout */
	char *fp_local; /* used in Copy & Delete */
	char *fp_rmt;   /* used in Copy only     */
};

struct rq_register_sched {
	char *rq_name;
};

/*
 * ok we now have all the individual request structures defined,
 * so here is the union ...
 */
struct batch_request {
	pbs_list_link rq_link;			/* linkage of all requests */
	struct batch_request *rq_parentbr;	/* parent request for job array request */
	int rq_refct;				/* reference count - child requests */
	int rq_type;				/* type of request */
	int rq_perm;				/* access permissions for the user */
	int rq_fromsvr;				/* true if request from another server */
	int rq_conn;				/* socket connection to client/server */
	int rq_orgconn;				/* original socket if relayed to MOM */
	int rq_extsz;				/* size of "extension" data */
	long rq_time;				/* time batch request created */
	char rq_user[PBS_MAXUSER + 1];		/* user name request is from */
	char rq_host[PBS_MAXHOSTNAME + 1];	/* name of host sending request */
	void *rq_extra;				/* optional ptr to extra info */
	char *rq_extend;			/* request "extension" data */
	int prot;				/* PROT_TCP or PROT_TPP */
	int tpp_ack;				/* send acks for this tpp stream? */
	char *tppcmd_msgid;			/* msg id for tpp commands */
	struct batch_reply rq_reply;		/* the reply area for this request */
	union indep_request {
		struct rq_register_sched rq_register_sched;
		struct rq_auth rq_auth;
		int rq_connect;
		struct rq_queuejob rq_queuejob;
		struct rq_jobcred rq_jobcred;
		struct rq_jobfile rq_jobfile;
		char rq_rdytocommit[PBS_MAXSVRJOBID + 1];
		char rq_commit[PBS_MAXSVRJOBID + 1];
		struct rq_manage rq_delete;
		struct rq_manage rq_resresvbegin;
		struct rq_deletejoblist rq_deletejoblist;
		struct rq_hold rq_hold;
		char rq_locate[PBS_MAXSVRJOBID + 1];
		struct rq_manage rq_manager;
		struct rq_management rq_management;
		struct rq_modifyvnode rq_modifyvnode;
		struct rq_message rq_message;
		struct rq_relnodes rq_relnodes;
		struct rq_py_spawn rq_py_spawn;
		struct rq_manage rq_modify;
		struct rq_move rq_move;
		struct rq_register rq_register;
		struct rq_manage rq_release;
		char rq_rerun[PBS_MAXSVRJOBID + 1];
		struct rq_rescq rq_rescq;
		struct rq_runjob rq_run;
<<<<<<< HEAD
		struct rq_jobobit rq_obit;
=======
		struct rq_endjob rq_end;
>>>>>>> 56245cbb
		struct rq_selstat rq_select;
		int rq_shutdown;
		struct rq_signal rq_signal;
		struct rq_status rq_status;
		struct rq_track rq_track;
		struct rq_cpyfile rq_cpyfile;
		struct rq_cpyfile_cred rq_cpyfile_cred;
		int rq_failover;
		struct rq_usercred rq_usercred;
		struct rq_defschrpy rq_defrpy;
		struct rq_hookfile rq_hookfile;
		struct rq_preempt rq_preempt;
		struct rq_cred rq_cred;
	} rq_ind;
};

extern struct batch_request *alloc_br(int);
extern struct batch_request *copy_br(struct batch_request *);
extern void reply_ack(struct batch_request *);
extern void req_reject(int, int, struct batch_request *);
extern void req_reject_msg(int, int, struct batch_request *, int);
extern void reply_badattr(int, int, svrattrl *, struct batch_request *);
extern void reply_badattr_msg(int, int, svrattrl *, struct batch_request *, int);
extern int reply_text(struct batch_request *, int, char *);
extern int reply_send(struct batch_request *);
extern int reply_send_status_part(struct batch_request *);
extern int reply_jobid(struct batch_request *, char *, int);
extern int reply_jobid_msg(struct batch_request *, char *, int, int);
extern void reply_free(struct batch_reply *);
extern void dispatch_request(int, struct batch_request *);
extern void free_br(struct batch_request *);
extern int isode_request_read(int, struct batch_request *);
extern void req_stat_job(struct batch_request *);
extern void req_stat_resv(struct batch_request *);
extern void req_stat_resc(struct batch_request *);
extern void req_rerunjob(struct batch_request *);
extern void arrayfree(char **);

#ifdef PBS_NET_H
extern int authenticate_user(struct batch_request *, conn_t *);
#endif

#ifndef PBS_MOM
extern void req_confirmresv(struct batch_request *);
extern void req_connect(struct batch_request *);
extern void req_defschedreply(struct batch_request *);
extern void req_locatejob(struct batch_request *);
extern void req_manager(struct batch_request *);
extern void req_movejob(struct batch_request *);
extern void req_register(struct batch_request *);
extern void req_releasejob(struct batch_request *);
extern void req_rescq(struct batch_request *);
extern void req_runjob(struct batch_request *);
extern void req_selectjobs(struct batch_request *);
extern void req_stat_que(struct batch_request *);
extern void req_stat_svr(struct batch_request *);
extern void req_stat_sched(struct batch_request *);
extern void req_trackjob(struct batch_request *);
extern void req_stat_rsc(struct batch_request *);
extern void req_preemptjobs(struct batch_request *);
#else
extern void req_cpyfile(struct batch_request *);
extern void req_delfile(struct batch_request *);
extern void req_copy_hookfile(struct batch_request *);
extern void req_del_hookfile(struct batch_request *);
#if defined(PBS_SECURITY) && (PBS_SECURITY == KRB5)
extern void req_cred(struct batch_request *);
#endif
#endif

/* PBS Batch Request Decode/Encode routines */
extern int decode_DIS_Authenticate(int, struct batch_request *);
extern int decode_DIS_CopyFiles(int, struct batch_request *);
extern int decode_DIS_CopyFiles_Cred(int, struct batch_request *);
extern int decode_DIS_JobCred(int, struct batch_request *);
extern int decode_DIS_UserCred(int, struct batch_request *);
extern int decode_DIS_JobFile(int, struct batch_request *);
extern int decode_DIS_CopyHookFile(int, struct batch_request *);
extern int decode_DIS_DelHookFile(int, struct batch_request *);
extern int decode_DIS_Manage(int, struct batch_request *);
extern int decode_DIS_DelJobList(int, struct batch_request *);
extern int decode_DIS_MoveJob(int, struct batch_request *);
extern int decode_DIS_MessageJob(int, struct batch_request *);
extern int decode_DIS_ModifyResv(int, struct batch_request *);
extern int decode_DIS_PySpawn(int, struct batch_request *);
extern int decode_DIS_QueueJob(int, struct batch_request *);
extern int decode_DIS_Register(int, struct batch_request *);
extern int decode_DIS_RelnodesJob(int, struct batch_request *);
extern int decode_DIS_ReqExtend(int, struct batch_request *);
extern int decode_DIS_ReqHdr(int, struct batch_request *, int *, int *);
extern int decode_DIS_Rescl(int, struct batch_request *);
extern int decode_DIS_Rescq(int, struct batch_request *);
extern int decode_DIS_Run(int, struct batch_request *);
extern int decode_DIS_ShutDown(int, struct batch_request *);
extern int decode_DIS_SignalJob(int, struct batch_request *);
extern int decode_DIS_Status(int, struct batch_request *);
extern int decode_DIS_TrackJob(int, struct batch_request *);
extern int decode_DIS_replySvr(int, struct batch_reply *);
extern int decode_DIS_svrattrl(int, pbs_list_head *);
extern int decode_DIS_Cred(int, struct batch_request *);
extern int encode_DIS_failover(int, struct batch_request *);
extern int encode_DIS_CopyFiles(int, struct batch_request *);
extern int encode_DIS_CopyFiles_Cred(int, struct batch_request *);
extern int encode_DIS_Register(int, struct batch_request *);
extern int encode_DIS_TrackJob(int, struct batch_request *);
extern int encode_DIS_reply(int, struct batch_reply *);
extern int encode_DIS_replyTPP(int, char *, struct batch_reply *);
extern int encode_DIS_svrattrl(int, svrattrl *);
extern int encode_DIS_Cred(int, char *, char *, int, char *, size_t, long);
extern int dis_request_read(int, struct batch_request *);
extern int dis_reply_read(int, struct batch_reply *, int);
extern int decode_DIS_PreemptJobs(int, struct batch_request *);

#ifdef __cplusplus
}
#endif
#endif /* _BATCH_REQUEST_H */<|MERGE_RESOLUTION|>--- conflicted
+++ resolved
@@ -176,13 +176,8 @@
 	unsigned long rq_resch;
 };
 
-<<<<<<< HEAD
 /* JobObit */
 struct rq_jobobit {
-=======
-/* EndJob */
-struct rq_endjob {
->>>>>>> 56245cbb
 	struct job *rq_pjob;
 	char rq_jid[PBS_MAXSVRJOBID + 1];
 	char *rq_destin;
@@ -338,11 +333,7 @@
 		char rq_rerun[PBS_MAXSVRJOBID + 1];
 		struct rq_rescq rq_rescq;
 		struct rq_runjob rq_run;
-<<<<<<< HEAD
 		struct rq_jobobit rq_obit;
-=======
-		struct rq_endjob rq_end;
->>>>>>> 56245cbb
 		struct rq_selstat rq_select;
 		int rq_shutdown;
 		struct rq_signal rq_signal;
