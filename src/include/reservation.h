--- conflicted
+++ resolved
@@ -300,10 +300,7 @@
 	 * Its presence is for rapid access to the attributes.
 	 */
 	attribute		ri_wattr[RESV_ATR_LAST];  /*reservation's attributes*/
-<<<<<<< HEAD
 	short			newobj;
-=======
->>>>>>> df96e00c
 };
 
 /*
