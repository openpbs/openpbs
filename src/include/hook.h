/*
 * Copyright (C) 1994-2020 Altair Engineering, Inc.
 * For more information, contact Altair at www.altair.com.
 *
 * This file is part of both the OpenPBS software ("OpenPBS")
 * and the PBS Professional ("PBS Pro") software.
 *
 * Open Source License Information:
 *
 * OpenPBS is free software. You can redistribute it and/or modify it under
 * the terms of the GNU Affero General Public License as published by the
 * Free Software Foundation, either version 3 of the License, or (at your
 * option) any later version.
 *
 * OpenPBS is distributed in the hope that it will be useful, but WITHOUT
 * ANY WARRANTY; without even the implied warranty of MERCHANTABILITY or
 * FITNESS FOR A PARTICULAR PURPOSE.  See the GNU Affero General Public
 * License for more details.
 *
 * You should have received a copy of the GNU Affero General Public License
 * along with this program.  If not, see <http://www.gnu.org/licenses/>.
 *
 * Commercial License Information:
 *
 * PBS Pro is commercially licensed software that shares a common core with
 * the OpenPBS software.  For a copy of the commercial license terms and
 * conditions, go to: (http://www.pbspro.com/agreement.html) or contact the
 * Altair Legal Department.
 *
 * Altair's dual-license business model allows companies, individuals, and
 * organizations to create proprietary derivative works of OpenPBS and
 * distribute them - whether embedded or bundled with other software -
 * under a commercial license agreement.
 *
 * Use of Altair's trademarks, including but not limited to "PBS™",
 * "OpenPBS®", "PBS Professional®", and "PBS Pro™" and Altair's logos is
 * subject to Altair's trademark licensing policies.
 */

#ifndef	_HOOK_H
#define	_HOOK_H
#ifdef	__cplusplus
extern "C" {
#endif


/*
 * hook.h - structure definitions for hook objects
 *
 * Include Files Required:
 *	<sys/types.h>
 *	"list_link.h"
 *	"batch_request.h"
 *	"pbs_ifl.h"
 */
#ifndef TRUE
#define TRUE	1
#endif

#ifndef FALSE
#define	FALSE	0
#endif

#include "pbs_python.h"

enum hook_type {
	HOOK_SITE,
	HOOK_PBS
};
typedef enum hook_type hook_type;

enum hook_user {
	HOOK_PBSADMIN,
	HOOK_PBSUSER
};
typedef enum hook_user hook_user;

#define HOOK_FAIL_ACTION_NONE				0x01
#define HOOK_FAIL_ACTION_OFFLINE_VNODES			0x02
#define HOOK_FAIL_ACTION_CLEAR_VNODES			0x04
#define HOOK_FAIL_ACTION_SCHEDULER_RESTART_CYCLE	0x08

/* server hooks */

#define HOOK_EVENT_QUEUEJOB 	0x01
#define HOOK_EVENT_MODIFYJOB 	0x02
#define HOOK_EVENT_RESVSUB	0x04
#define HOOK_EVENT_MOVEJOB	0x08
#define HOOK_EVENT_RUNJOB	0x10
#define HOOK_EVENT_ENDJOB	0x800000
#define HOOK_EVENT_PROVISION	0x20
#define HOOK_EVENT_PERIODIC	0x8000
#define HOOK_EVENT_RESV_END	0x10000
#define HOOK_EVENT_MANAGEMENT	0x200000
#define HOOK_EVENT_MODIFYVNODE	0x400000


/* mom hooks */
#define HOOK_EVENT_EXECJOB_BEGIN	0x40
#define HOOK_EVENT_EXECJOB_PROLOGUE	0x80
#define HOOK_EVENT_EXECJOB_EPILOGUE	0x100
#define HOOK_EVENT_EXECJOB_END		0x200
#define HOOK_EVENT_EXECJOB_PRETERM	0x400
#define HOOK_EVENT_EXECJOB_LAUNCH	0x800
#define HOOK_EVENT_EXECHOST_PERIODIC	0x1000
#define HOOK_EVENT_EXECHOST_STARTUP	0x2000
#define HOOK_EVENT_EXECJOB_ATTACH	0x4000
#define HOOK_EVENT_EXECJOB_RESIZE	0x20000
#define HOOK_EVENT_EXECJOB_ABORT	0x40000
#define HOOK_EVENT_EXECJOB_POSTSUSPEND	0x80000
#define HOOK_EVENT_EXECJOB_PRERESUME	0x100000

#define MOM_EVENTS	(HOOK_EVENT_EXECJOB_BEGIN|HOOK_EVENT_EXECJOB_PROLOGUE|HOOK_EVENT_EXECJOB_EPILOGUE|HOOK_EVENT_EXECJOB_END|HOOK_EVENT_EXECJOB_PRETERM|HOOK_EVENT_EXECHOST_PERIODIC|HOOK_EVENT_EXECJOB_LAUNCH|HOOK_EVENT_EXECHOST_STARTUP|HOOK_EVENT_EXECJOB_ATTACH|HOOK_EVENT_EXECJOB_RESIZE|HOOK_EVENT_EXECJOB_ABORT|HOOK_EVENT_EXECJOB_POSTSUSPEND|HOOK_EVENT_EXECJOB_PRERESUME)
#define USER_MOM_EVENTS	(HOOK_EVENT_EXECJOB_PROLOGUE|HOOK_EVENT_EXECJOB_EPILOGUE|HOOK_EVENT_EXECJOB_PRETERM)
#define FAIL_ACTION_EVENTS (HOOK_EVENT_EXECJOB_BEGIN|HOOK_EVENT_EXECHOST_STARTUP|HOOK_EVENT_EXECJOB_PROLOGUE)
struct hook {
	char 		*hook_name;	/* unique name of the hook */
	hook_type	type;		/* site-defined or pbs builtin */
	int		enabled;	/* TRUE or FALSE */
	int		debug;		/* TRUE or FALSE */
	hook_user	user;    	/* who executes the hook */
	unsigned int	fail_action;  	/* what to do when hook fails unexpectedly */
	unsigned int	event;		/* event  flag */
	short		order;		/* -1000..1000 */
	/* -1000..0 for pbs hooks */
	/* 1..1000 for site hooks */
	int		alarm;		/* number of seconds */
	void		*script;	/* actual script content in some fmt */

	int		freq;		/* # of seconds in between calls */
	/* install hook */
	int		pending_delete; /* set to 1 if a mom hook and pending */
	unsigned long	hook_control_checksum;	/* checksum for .HK file */
	unsigned long	hook_script_checksum;	/* checksum for .PY file */
	unsigned long	hook_config_checksum;	/* checksum for .CF file */
	/* deletion */
	pbs_list_link	hi_allhooks;
	pbs_list_link	hi_queuejob_hooks;
	pbs_list_link	hi_modifyjob_hooks;
	pbs_list_link	hi_resvsub_hooks;
	pbs_list_link	hi_movejob_hooks;
	pbs_list_link	hi_runjob_hooks;
	pbs_list_link	hi_endjob_hooks;
	pbs_list_link	hi_management_hooks;
	pbs_list_link	hi_modifyvnode_hooks;
	pbs_list_link 	hi_provision_hooks;
	pbs_list_link 	hi_periodic_hooks;
	pbs_list_link	hi_resv_end_hooks;
	pbs_list_link	hi_execjob_begin_hooks;
	pbs_list_link	hi_execjob_prologue_hooks;
	pbs_list_link	hi_execjob_epilogue_hooks;
	pbs_list_link	hi_execjob_end_hooks;
	pbs_list_link	hi_execjob_preterm_hooks;
	pbs_list_link	hi_execjob_launch_hooks;
	pbs_list_link 	hi_exechost_periodic_hooks;
	pbs_list_link 	hi_exechost_startup_hooks;
	pbs_list_link	hi_execjob_attach_hooks;
	pbs_list_link	hi_execjob_resize_hooks;
	pbs_list_link	hi_execjob_abort_hooks;
	pbs_list_link	hi_execjob_postsuspend_hooks;
	pbs_list_link	hi_execjob_preresume_hooks;
	struct work_task *ptask;		    /* work task pointer, used in periodic hooks */
};

typedef struct hook hook;

/* Hook-related files and directories */
#define	HOOK_FILE_SUFFIX	".HK"	/* hook control file */
#define	HOOK_SCRIPT_SUFFIX	".PY"	/* hook script file */
#define	HOOK_REJECT_SUFFIX	".RJ"	/* hook error reject message */
#define HOOK_TRACKING_SUFFIX	".TR"	/* hook pending action tracking file */
#define HOOK_BAD_SUFFIX		".BD"	/* a bad (moved out of the way) hook file */
#define	HOOK_CONFIG_SUFFIX	".CF"
#define PBS_HOOKDIR		"hooks"
#define PBS_HOOK_WORKDIR	PBS_HOOKDIR "/tmp"
#define PBS_HOOK_TRACKING	PBS_HOOKDIR "/tracking"
#define PBS_HOOK_NAME_SIZE	512

/* Some hook-related buffer sizes */
#define	HOOK_BUF_SIZE	512
#define	HOOK_MSG_SIZE	3172

/* parameters to import and export qmgr command */
#define CONTENT_TYPE_PARAM      "content-type"
#define CONTENT_ENCODING_PARAM  "content-encoding"
#define INPUT_FILE_PARAM        "input-file"
#define OUTPUT_FILE_PARAM       "output-file"

/* attribute default values */
/* Save only the non-defaults */
#define	HOOK_TYPE_DEFAULT	HOOK_SITE
#define HOOK_USER_DEFAULT	HOOK_PBSADMIN
#define HOOK_FAIL_ACTION_DEFAULT	HOOK_FAIL_ACTION_NONE
#define	HOOK_ENABLED_DEFAULT	TRUE
#define	HOOK_DEBUG_DEFAULT	FALSE
#define	HOOK_EVENT_DEFAULT	0
#define	HOOK_ORDER_DEFAULT	1
#define	HOOK_ALARM_DEFAULT	30
#define	HOOK_FREQ_DEFAULT	120
#define	HOOK_PENDING_DELETE_DEFAULT 0

/* Various attribute names in string format */
#define	HOOKATT_NAME		"hook_name"
#define	HOOKATT_TYPE		"type"
#define	HOOKATT_USER		"user"
#define	HOOKATT_ENABLED		"enabled"
#define	HOOKATT_DEBUG		"debug"
#define	HOOKATT_EVENT		"event"
#define	HOOKATT_ORDER		"order"
#define	HOOKATT_ALARM		"alarm"
#define	HOOKATT_FREQ		"freq"
#define	HOOKATT_FAIL_ACTION	"fail_action"
#define	HOOKATT_PENDING_DELETE  "pending_delete"

#define	HOOK_PBS_PREFIX		"PBS"  /* valid Hook name prefix for PBS hook */

/* Valid Hook type values */
#define	HOOKSTR_SITE		"site"
#define	HOOKSTR_PBS		"pbs"
#define	HOOKSTR_UNKNOWN		"" /* empty string is the value for */
/* unknown Hook type and Hook user */

/*  Valid Hook user values */
#define	HOOKSTR_ADMIN		"pbsadmin"
#define	HOOKSTR_USER		"pbsuser"

/*  Valid Hook fail_action values */
#define	HOOKSTR_FAIL_ACTION_NONE		"none"
#define	HOOKSTR_FAIL_ACTION_OFFLINE_VNODES	"offline_vnodes"
#define	HOOKSTR_FAIL_ACTION_CLEAR_VNODES	"clear_vnodes_upon_recovery"
#define	HOOKSTR_FAIL_ACTION_SCHEDULER_RESTART_CYCLE "scheduler_restart_cycle"

/* Valid hook enabled or debug values */
#define	HOOKSTR_TRUE		"true"
#define	HOOKSTR_FALSE		"false"

/* Valid Hook event values */
#define	HOOKSTR_QUEUEJOB	"queuejob"
#define	HOOKSTR_MODIFYJOB	"modifyjob"
#define	HOOKSTR_RESVSUB		"resvsub"
#define	HOOKSTR_MOVEJOB		"movejob"
#define	HOOKSTR_RUNJOB		"runjob"
#define HOOKSTR_PROVISION	"provision"
#define HOOKSTR_PERIODIC	"periodic"
#define HOOKSTR_RESV_END	"resv_end"
#define HOOKSTR_MANAGEMENT      "management"
<<<<<<< HEAD
#define HOOKSTR_ENDJOB		"endjob"
=======
#define HOOKSTR_MODIFYVNODE      "modifyvnode"
>>>>>>> 3f2491e6
#define HOOKSTR_EXECJOB_BEGIN   "execjob_begin"
#define HOOKSTR_EXECJOB_PROLOGUE "execjob_prologue"
#define HOOKSTR_EXECJOB_EPILOGUE "execjob_epilogue"
#define HOOKSTR_EXECJOB_END	"execjob_end"
#define HOOKSTR_EXECJOB_PRETERM	"execjob_preterm"
#define HOOKSTR_EXECJOB_LAUNCH	"execjob_launch"
#define HOOKSTR_EXECJOB_ATTACH	"execjob_attach"
#define HOOKSTR_EXECJOB_RESIZE "execjob_resize"
#define HOOKSTR_EXECJOB_ABORT	"execjob_abort"
#define HOOKSTR_EXECJOB_POSTSUSPEND	"execjob_postsuspend"
#define HOOKSTR_EXECJOB_PRERESUME	"execjob_preresume"
#define HOOKSTR_EXECHOST_PERIODIC "exechost_periodic"
#define HOOKSTR_EXECHOST_STARTUP "exechost_startup"
#define	HOOKSTR_NONE		"\"\""	/* double quote val for event == 0 */

#define HOOKSTR_FAIL_ACTION_EVENTS HOOKSTR_EXECJOB_BEGIN ", " HOOKSTR_EXECHOST_STARTUP ", " HOOKSTR_EXECJOB_PROLOGUE

/* Valid Hook order valid ranges */
/* for SITE hooks */
#define HOOK_SITE_ORDER_MIN 	1
#define HOOK_SITE_ORDER_MAX	1000

/* for PBS hooks */
#define HOOK_PBS_ORDER_MIN	-1000
#define HOOK_PBS_ORDER_MAX	2000

/* For cleanup_hooks_workdir() parameters */
#define	HOOKS_TMPFILE_MAX_AGE	1200  /* a temp hooks file's maximum age (in  */
/* in secs) before getting removed      */
#define HOOKS_TMPFILE_NEXT_CLEANUP_PERIOD 600 /* from this time, when (secs) */
/* cleanup_hooks_workdir()     */
/* gets called. 		     */

/* for import/export actions */
#define	HOOKSTR_CONTENT		"application/x-python"
#define	HOOKSTR_CONFIG		"application/x-config"
#define	HOOKSTR_BASE64		"base64"
#define HOOKSTR_DEFAULT		"default"

#define	PBS_HOOK_CONFIG_FILE	"PBS_HOOK_CONFIG_FILE"

/* default import statement printed out on a "print hook" request */
#define PRINT_HOOK_IMPORT_CALL  "import hook %s application/x-python base64 -\n"
#define PRINT_HOOK_IMPORT_CONFIG  "import hook %s application/x-config base64 -\n"

/* Format: The first %s is the directory location */
#define	FMT_HOOK_PREFIX "hook_"
#define	FMT_HOOK_JOB_OUTFILE "%s" FMT_HOOK_PREFIX "%s.out"
#define	FMT_HOOK_INFILE "%s" FMT_HOOK_PREFIX "%s_%s_%d.in"
#define	FMT_HOOK_OUTFILE "%s" FMT_HOOK_PREFIX "%s_%s_%d.out"
#define	FMT_HOOK_DATAFILE "%s" FMT_HOOK_PREFIX "%s_%s_%d.data"
#define	FMT_HOOK_SCRIPT "%s" FMT_HOOK_PREFIX "script%d"
#define	FMT_HOOK_SCRIPT_COPY "%s" FMT_HOOK_PREFIX "script_%s.%s"
#define	FMT_HOOK_CONFIG "%s" FMT_HOOK_PREFIX "config%d"
#define	FMT_HOOK_CONFIG_COPY "%s" FMT_HOOK_PREFIX "config_%s.%s"
#define	FMT_HOOK_RESCDEF "%s" FMT_HOOK_PREFIX "resourcedef%d"
#define	FMT_HOOK_RESCDEF_COPY "%s" FMT_HOOK_PREFIX "resourcedef.%s"
#define	FMT_HOOK_LOG "%s" FMT_HOOK_PREFIX "log%d"

/* Special log levels  - values must not intersect PBS_EVENT* values in log.h */

#define SEVERITY_LOG_DEBUG		0x0005		/* syslog DEBUG */
#define SEVERITY_LOG_WARNING		0x0006		/* syslog WARNING */
#define SEVERITY_LOG_ERR		0x0007		/* syslog ERR */

/* Power hook name */
#define PBS_POWER "PBS_power"

/* External functions */
extern int
set_hook_name(hook *, char *, char *, size_t);
extern int
set_hook_enabled(hook *, char *, char *, size_t);
extern int
set_hook_debug(hook *, char *, char *, size_t);
extern int
set_hook_type(hook *, char *, char *, size_t, int);
extern int
set_hook_user(hook *, char *, char *, size_t, int);
extern int
set_hook_event(hook *, char *, char *, size_t);
extern int
add_hook_event(hook *, char *, char *, size_t);
extern int
del_hook_event(hook *, char *, char *, size_t);
extern int
set_hook_fail_action(hook *, char *, char *, size_t, int);
extern int
add_hook_fail_action(hook *, char *, char *, size_t, int);
extern int
del_hook_fail_action(hook *, char *, char *, size_t);
extern int
set_hook_order(hook *, char *, char *, size_t);
extern int
set_hook_alarm(hook *, char *, char *, size_t);
extern int
set_hook_freq(hook *, char *, char *, size_t);

extern int
unset_hook_enabled(hook *, char *, size_t);
extern int
unset_hook_debug(hook *, char *, size_t);
extern int
unset_hook_type(hook *, char *, size_t);
extern int
unset_hook_user(hook *, char *, size_t);
extern int
unset_hook_fail_action(hook *, char *, size_t);
extern int
unset_hook_event(hook *, char *, size_t);
extern int
unset_hook_order(hook *, char *, size_t);
extern int
unset_hook_alarm(hook *, char *, size_t);
extern int
unset_hook_freq(hook *, char *, size_t);
extern hook *hook_alloc(void);
extern void hook_free(hook *, void (*)(struct python_script *));
extern void hook_purge(hook *, void (*)(struct python_script *));
extern int hook_save(hook *);
extern hook *hook_recov(char *, FILE *, char *, size_t,
	int (*)(const char *, struct python_script **),
	void (*)(struct python_script *));

extern hook *find_hook(char *);
extern hook *find_hookbyevent(int);
extern int encode_hook_content(char *, char *, char *, char *, size_t);
extern int decode_hook_content(char *, char *, char *, char *, size_t);
extern void print_hooks(unsigned int);
extern void mark_hook_file_bad(char *);

extern char *hook_event_as_string(unsigned int);
extern unsigned int hookstr_event_toint(char *);
extern char *hook_enabled_as_string(int);
extern char *hook_debug_as_string(int);
extern char *hook_type_as_string(hook_type);
extern char *hook_alarm_as_string(int);
extern char *hook_freq_as_string(int);
extern char *hook_order_as_string(short);
extern char *hook_user_as_string(hook_user);
extern char *hook_fail_action_as_string(unsigned int);
extern int num_eligible_hooks(unsigned int);

#ifdef	_WORK_TASK_H
extern void cleanup_hooks_workdir(struct work_task *);
#endif

#ifdef WIN32
#define	ALARM_HANDLER_ARG void
#else
#define	ALARM_HANDLER_ARG int sig
#endif

extern void catch_hook_alarm(ALARM_HANDLER_ARG);
extern int set_alarm(int sec, void (*)(void));

extern void hook_perf_stat_start(char *label, char *action, int);
extern void hook_perf_stat_stop(char *label, char *action, int);
#define HOOK_PERF_POPULATE "populate"
#define HOOK_PERF_FUNC "hook_func"
#define HOOK_PERF_RUN_CODE "run_code"
#define HOOK_PERF_START_PYTHON "start_interpreter"
#define HOOK_PERF_LOAD_INPUT "load_hook_input_file"
#define HOOK_PERF_HOOK_OUTPUT "hook_output"
#define HOOK_PERF_POPULATE_VNODE "populate:pbs.event().vnode"
#define HOOK_PERF_POPULATE_VNODE_O "populate:pbs.event().vnode_o"
#define HOOK_PERF_POPULATE_VNODELIST "populate:pbs.event().vnode_list"
#define HOOK_PERF_POPULATE_VNODELIST_FAIL "populate:pbs.event().vnode_list_fail"
#define HOOK_PERF_POPULATE_RESVLIST "populate:pbs.event().resv_list"
#define HOOK_PERF_POPULATE_JOBLIST "populate:pbs.event().job_list"
#define HOOK_PERF_LOAD_DATA "load_hook_data"
#ifdef	__cplusplus
}
#endif
#endif	/* _HOOK_H */<|MERGE_RESOLUTION|>--- conflicted
+++ resolved
@@ -244,11 +244,8 @@
 #define HOOKSTR_PERIODIC	"periodic"
 #define HOOKSTR_RESV_END	"resv_end"
 #define HOOKSTR_MANAGEMENT      "management"
-<<<<<<< HEAD
 #define HOOKSTR_ENDJOB		"endjob"
-=======
 #define HOOKSTR_MODIFYVNODE      "modifyvnode"
->>>>>>> 3f2491e6
 #define HOOKSTR_EXECJOB_BEGIN   "execjob_begin"
 #define HOOKSTR_EXECJOB_PROLOGUE "execjob_prologue"
 #define HOOKSTR_EXECJOB_EPILOGUE "execjob_epilogue"
