
#
# Copyright (C) 1994-2019 Altair Engineering, Inc.
# For more information, contact Altair at www.altair.com.
#
# This file is part of the PBS Professional ("PBS Pro") software.
#
# Open Source License Information:
#
# PBS Pro is free software. You can redistribute it and/or modify it under the
# terms of the GNU Affero General Public License as published by the Free
# Software Foundation, either version 3 of the License, or (at your option) any
# later version.
#
# PBS Pro is distributed in the hope that it will be useful, but WITHOUT ANY
# WARRANTY; without even the implied warranty of MERCHANTABILITY or FITNESS
# FOR A PARTICULAR PURPOSE.
# See the GNU Affero General Public License for more details.
#
# You should have received a copy of the GNU Affero General Public License
# along with this program.  If not, see <http://www.gnu.org/licenses/>.
#
# Commercial License Information:
#
# For a copy of the commercial license terms and conditions,
# go to: (http://www.pbspro.com/UserArea/agreement.html)
# or contact the Altair Legal Department.
#
# Altair’s dual-license business model allows companies, individuals, and
# organizations to create proprietary derivative works of PBS Pro and
# distribute them - whether embedded or bundled with other software -
# under a commercial license agreement.
#
# Use of Altair’s trademarks, including but not limited to "PBS™",
# "PBS Professional®", and "PBS Pro™" and Altair’s logos is subject to Altair's
# trademark licensing policies.
#

noinst_LIBRARIES = libutil.a

libutil_a_CPPFLAGS = \
	-I$(top_srcdir)/src/include \
	@libical_inc@ @KRB5_CFLAGS@

libutil_a_SOURCES = \
	execvnode_seq_util.c \
	pbs_ical.c \
	misc_utils.c \
	avltree.c \
	hook.c \
	work_task.c \
	entlim.c \
	daemon_protect.c \
	pbs_array_list.c \
	pbs_secrets.c \
	pbs_aes_encrypt.c \
<<<<<<< HEAD
	munge_supp.c

if UNDOLR_ENABLED
libutil_a_CPPFLAGS += @libundolr_inc@
libutil_a_SOURCES += undolr.c
endif
=======
	munge_supp.c \
	krb5_util.c \
	pbs_gss.c
>>>>>>> b8a1afef
<|MERGE_RESOLUTION|>--- conflicted
+++ resolved
@@ -54,15 +54,11 @@
 	pbs_array_list.c \
 	pbs_secrets.c \
 	pbs_aes_encrypt.c \
-<<<<<<< HEAD
-	munge_supp.c
-
+	munge_supp.c \
+	krb5_util.c \
+	pbs_gss.c
+  
 if UNDOLR_ENABLED
 libutil_a_CPPFLAGS += @libundolr_inc@
 libutil_a_SOURCES += undolr.c
 endif
-=======
-	munge_supp.c \
-	krb5_util.c \
-	pbs_gss.c
->>>>>>> b8a1afef
