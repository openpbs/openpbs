/*
 * Copyright (C) 1994-2021 Altair Engineering, Inc.
 * For more information, contact Altair at www.altair.com.
 *
 * This file is part of both the OpenPBS software ("OpenPBS")
 * and the PBS Professional ("PBS Pro") software.
 *
 * Open Source License Information:
 *
 * OpenPBS is free software. You can redistribute it and/or modify it under
 * the terms of the GNU Affero General Public License as published by the
 * Free Software Foundation, either version 3 of the License, or (at your
 * option) any later version.
 *
 * OpenPBS is distributed in the hope that it will be useful, but WITHOUT
 * ANY WARRANTY; without even the implied warranty of MERCHANTABILITY or
 * FITNESS FOR A PARTICULAR PURPOSE.  See the GNU Affero General Public
 * License for more details.
 *
 * You should have received a copy of the GNU Affero General Public License
 * along with this program.  If not, see <http://www.gnu.org/licenses/>.
 *
 * Commercial License Information:
 *
 * PBS Pro is commercially licensed software that shares a common core with
 * the OpenPBS software.  For a copy of the commercial license terms and
 * conditions, go to: (http://www.pbspro.com/agreement.html) or contact the
 * Altair Legal Department.
 *
 * Altair's dual-license business model allows companies, individuals, and
 * organizations to create proprietary derivative works of OpenPBS and
 * distribute them - whether embedded or bundled with other software -
 * under a commercial license agreement.
 *
 * Use of Altair's trademarks, including but not limited to "PBS™",
 * "OpenPBS®", "PBS Professional®", and "PBS Pro™" and Altair's logos is
 * subject to Altair's trademark licensing policies.
 */

/**
 * @file	pbs_deljob.c
 * @brief
 * Send the Delete Job request to the server
 * really just an instance of the manager request
 */

#include <pbs_config.h>   /* the master config generated by configure */

#include "cmds.h"
#include "dis.h"
#include "libpbs.h"
#include "libutil.h"
#include "net_connect.h"
#include "pbs_ecl.h"
#include "pbs_ifl.h"
#include "tpp.h"
#include <stdio.h>

/**
 * @brief	Deallocate a svr_jobid_list_t list
 * @param[out]	list - the list to deallocate
 * @param[in]	shallow - shallow free (don't free the individual jobids in the array)
 * @return	void
 */
void
free_svrjobidlist(svr_jobid_list_t *list, int shallow)
{
	svr_jobid_list_t *iter_list = NULL;
	svr_jobid_list_t *next = NULL;

	for (iter_list = list; iter_list != NULL; iter_list = next) {
		next = iter_list->next;
		if (shallow)
			free(iter_list->jobids);
		else
			free_str_array(iter_list->jobids);
		free(iter_list);
	}
}

/**
 * @brief
 *	Append a given jobid to the given svr_jobid_list struct.
 *
 * @param[in] svr - Server name
 * @param[in] jobid - Job id
 *
 * @return	int
 * @retval	0 for Success
 * @retval	1 for Failure
 */
int
append_jobid(svr_jobid_list_t *svr, const char *jobid)
{
	if ((svr == NULL) || (jobid == NULL))
		return 0;

	if (svr->max_sz == 0) {
		svr->jobids = malloc((DELJOB_DFLT_NUMIDS + 1) * sizeof(char *));
		if (svr->jobids == NULL)
			goto error;
		svr->max_sz = DELJOB_DFLT_NUMIDS;
	} else if (svr->total_jobs == svr->max_sz) {
		char **realloc_ptr = NULL;

		svr->max_sz *= 2;
		realloc_ptr = realloc(svr->jobids, (svr->max_sz + 1) * sizeof(char *));
		if (realloc_ptr == NULL)
			goto error;
		svr->jobids = realloc_ptr;
	}

	svr->jobids[svr->total_jobs++] = (char *) jobid;
	svr->jobids[svr->total_jobs] = NULL;
	return 0;

error:
	pbs_errno = PBSE_SYSTEM;
	return 1;
}

/**
 * @brief
 *	Identify the respective svr_jobid_list struct
 *  and calls the append_jobid function to append the jobid.
 *
 * @param[in] job_id - Job id
 * @param[in] svrname - server name
 * @param[in,out] svr_jobid_list_hd - head of the svr_jobib_list list
 *
 * @return int
 * @retval	0	- success
 * @retval	1	- failure
 *
 */
int
add_jid_to_list_by_name(char *job_id, char *svrname, svr_jobid_list_t **svr_jobid_list_hd)
{
	svr_jobid_list_t *iter_list = NULL;
	svr_jobid_list_t *new_node = NULL;

	if ((job_id == NULL) || (svrname == NULL) || (svr_jobid_list_hd == NULL))
		return 1;

	for (iter_list = *svr_jobid_list_hd; iter_list != NULL; iter_list = iter_list->next) {
		if (strcmp(svrname, iter_list->svrname) == 0) {
			if (append_jobid(iter_list, job_id) != 0)
				return 1;
			return 0;
		}
	}

	new_node = calloc(1, sizeof(svr_jobid_list_t));
	if (new_node == NULL) {
		pbs_errno = PBSE_SYSTEM;
		return 1;
	}
	new_node->svr_fd = -1;
	pbs_strncpy(new_node->svrname, svrname, sizeof(new_node->svrname));
	if (append_jobid(new_node, job_id) != 0) {
		free(new_node);
		return 1;
	}
	new_node->next = *svr_jobid_list_hd;
	*svr_jobid_list_hd = new_node;

	return 0;
}


/**
 * @brief
 *	Send the Delete Job List request to the server
 *
 *
 * @param[in] c - connection handler
 * @param[in] jobid - job identifier array
 * @param[in] numjids - number of job ids
 * @param[in] extend - string to encode req
 *
 * @return	struct batch_status *
 * @retval     list of jobs which couldn't be deleted
 *
 */
struct batch_deljob_status *
__pbs_deljoblist(int c, char **jobids, int numjids, const char *extend)
{
	int rc;
	struct batch_reply *reply;
	struct batch_deljob_status *ret = NULL;

	if ((jobids == NULL) || (*jobids == NULL) || (**jobids == '\0') || c < 0)
		return NULL;

	DIS_tcp_funcs();

	if ((rc = encode_DIS_ReqHdr(c, PBS_BATCH_DeleteJobList, pbs_current_user)) ||
	    (rc = encode_DIS_JobsList(c, jobids, numjids)) ||
	    (rc = encode_DIS_ReqExtend(c, extend))) {
		if (set_conn_errtxt(c, dis_emsg[rc]) != 0) {
			pbs_errno = PBSE_SYSTEM;
			return NULL;
		}
		pbs_errno = PBSE_PROTOCOL;
		return NULL;
	}

	if (dis_flush(c)) {
		pbs_errno = PBSE_PROTOCOL;
		return NULL;
	}

	if (c < 0)
		return NULL;

<<<<<<< HEAD
	reply = PBSD_rdrpy(c);
	if (reply == NULL && pbs_errno == PBSE_NONE)
		pbs_errno = PBSE_PROTOCOL;
=======
	reply = PBSD_rdrpy(fd);
	if (reply == NULL) {
		if (pbs_errno == PBSE_NONE) {
			pbs_errno = PBSE_PROTOCOL;
		}
	}
>>>>>>> 56245cbb
	else if (reply->brp_choice != BATCH_REPLY_CHOICE_NULL &&
		 reply->brp_choice != BATCH_REPLY_CHOICE_Text &&
		 reply->brp_choice != BATCH_REPLY_CHOICE_Delete)
		pbs_errno = PBSE_PROTOCOL;

	if ((reply != NULL) && (reply->brp_un.brp_deletejoblist.brp_delstatc != NULL)) {
		ret = reply->brp_un.brp_deletejoblist.brp_delstatc;
		reply->brp_un.brp_deletejoblist.brp_delstatc = NULL;
	}

	PBSD_FreeReply(reply);

	return ret;
}<|MERGE_RESOLUTION|>--- conflicted
+++ resolved
@@ -213,18 +213,11 @@
 	if (c < 0)
 		return NULL;
 
-<<<<<<< HEAD
+
 	reply = PBSD_rdrpy(c);
 	if (reply == NULL && pbs_errno == PBSE_NONE)
 		pbs_errno = PBSE_PROTOCOL;
-=======
-	reply = PBSD_rdrpy(fd);
-	if (reply == NULL) {
-		if (pbs_errno == PBSE_NONE) {
-			pbs_errno = PBSE_PROTOCOL;
-		}
-	}
->>>>>>> 56245cbb
+
 	else if (reply->brp_choice != BATCH_REPLY_CHOICE_NULL &&
 		 reply->brp_choice != BATCH_REPLY_CHOICE_Text &&
 		 reply->brp_choice != BATCH_REPLY_CHOICE_Delete)
